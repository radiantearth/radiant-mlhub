--- conflicted
+++ resolved
@@ -264,35 +264,27 @@
         id: str,
         collections: List[dict],
         title: Optional[str] = None,
-<<<<<<< HEAD
         registry: Optional[str] = None,
         doi: Optional[str] = None,
         citation: Optional[str] = None,
-        **session_kwargs
-=======
         api_key: Optional[str] = None,
         profile: Optional[str] = None,
         # Absorbs additional keyword arguments to protect against changes to dataset object from API
         # https://github.com/radiantearth/radiant-mlhub/issues/41
         **_
->>>>>>> b10ae17c
     ):
         self.id = id
         self.title = title
         self.collection_descriptions = collections
-<<<<<<< HEAD
         self.registry_url = registry
         self.doi = doi
         self.citation = citation
-        self.session_kwargs = session_kwargs
-=======
 
         self.session_kwargs = {}
         if api_key:
             self.session_kwargs['api_key'] = api_key
         if profile:
             self.session_kwargs['profile'] = profile
->>>>>>> b10ae17c
 
         self._collections: Optional['_CollectionList'] = None
 
