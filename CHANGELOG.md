# Changelog
All notable changes to this project will be documented in this file.

The format is based on [Keep a Changelog](https://keepachangelog.com/en/1.0.0/),
and this project adheres to [Semantic Versioning](https://semver.org/spec/v2.0.0.html).

## [Unreleased]

### Added

<<<<<<< HEAD
- `tags` and `text` arguments to `Dataset.list` and `client.list_datasets` methods to allow
  filtering by datasets tags or free text search, respectively ([#60](https://github.com/radiantearth/radiant-mlhub/pull/60))
=======
- `client.get_dataset_by_id` and `client.get_dataset_by_doi` methods to look up datasets by ID or
  DOI, respectively ([#58](https://github.com/radiantearth/radiant-mlhub/pull/58))
- `Dataset.fetch_by_id` and `Dataset.fetch_by_doi` methods analagous to new client methods described
  above ([#58](https://github.com/radiantearth/radiant-mlhub/pull/58))

### Changed

- `client.get_dataset` first attempts to get dataset using `get_dataset_by_id` then falls back to
  using `get_dataset_by_doi` if unsuccessful
  ([#58](https://github.com/radiantearth/radiant-mlhub/pull/58))
- `Dataset.fetch` uses `client.get_dataset` to first attempt getting dataset by ID, then falling
  back to fetching by DOI if unsuccessful
  ([#58](https://github.com/radiantearth/radiant-mlhub/pull/58))
>>>>>>> b4425f23

### Removed

### Fixed

### Deprecated

### Developer

- Set different API root URL using `MLHUB_ROOT_URL` environment variable ([#56](https://github.com/radiantearth/radiant-mlhub/pull/56))

## [v0.2.2]

### Fixed

- Documentation example in Authentication docs ([#53](https://github.com/radiantearth/radiant-mlhub/pull/53))

### Developer

- Moving to [One Flow](https://www.endoflineblog.com/oneflow-a-git-branching-model-and-workflow)
  branching strategy instead of Git Flow for simplicity
  ([#49](https://github.com/radiantearth/radiant-mlhub/issues/49))

## [v0.2.1]

### Fixed

* `api_key` argument from `Dataset.fetch` used by `Dataset` instance for downstream requests
  ([#48](https://github.com/radiantearth/radiant-mlhub/pull/48))
* `Dataset.download` errors when `api_key` argument is passed ([#48](https://github.com/radiantearth/radiant-mlhub/pull/48))

## [v0.2.0]

### Changed

* Pins PySTAC to v0.5.4 ([#43](https://github.com/radiantearth/radiant-mlhub/pull/43))

   Later versions automatically resolve links, which was leading to unnecessary network requests and
   issues with matching in VCR.py

### Fixed

* Allow user-defined `profiles` location ([#27](https://github.com/radiantearth/radiant-mlhub/issues/27))
* License file is now included in the distribution ([#37](https://github.com/radiantearth/radiant-mlhub/issues/37))

### Added

* Properties to get archive sizes without downloading (`Collection.archive_size` and
  `Dataset.total_archive_size`) ([#44](https://github.com/radiantearth/radiant-mlhub/pull/40))
* New attributes on `Dataset` class (`doi`, `citation`, and `registry_url`) ([#40](https://github.com/radiantearth/radiant-mlhub/pull/40))
* `Collection.registry_url` property to get the URL for the Collection's registry page ([#39](https://github.com/radiantearth/radiant-mlhub/pull/39))
* Available as `conda` package via `conda-forge` ([#34](https://github.com/radiantearth/radiant-mlhub/issues/29))

    ```console
    $ conda install -c conda-forge radiant-mlhub
    ```

### Developer

* Switch to using [pytest-recording](https://pypi.org/project/pytest-recording/) ([VCR.py] under the
  hood) for mocking API responses ([#43](https://github.com/radiantearth/radiant-mlhub/pull/43))

## [v0.1.3]

### Fixed

* New attributes in the `/dataset` response will no longer break the `Dataset` class
  ([#42](https://github.com/radiantearth/radiant-mlhub/pull/42))

## [v0.1.2]

### Fixed

* Implicit dependency on `typing_extensions` ([#29](https://github.com/radiantearth/radiant-mlhub/issues/29))

### Developer

* Manually caches properties instead of using `functools.cached_property`/`backports.cached_property`

## [v0.1.1]

### Added

* Ability to resume archive downloads([#24](https://github.com/radiantearth/radiant-mlhub/issues/24))
* Automatically retry requests that fail due to connection issues ([#24](https://github.com/radiantearth/radiant-mlhub/issues/24))

## [v0.1.0]

First working `alpha` release of the Radiant MLHub Python client. 

Includes support for:

* Configuring authentication using profiles or environment variables
* Listing datasets and collections
* Fetching datasets and collections by ID
* Downloading collection archives

[Unreleased]: <https://github.com/stac-utils/pystac/compare/v0.2.2...main>
[v0.2.1]: <https://github.com/stac-utils/pystac/compare/v0.2.0...0.2.1>
[v0.2.0]: <https://github.com/stac-utils/pystac/compare/v0.1.3...0.2.0>
[v0.1.3]: <https://github.com/stac-utils/pystac/compare/v0.1.2...0.1.3>
[v0.1.2]: <https://github.com/stac-utils/pystac/compare/v0.1.1...0.1.2>
[v0.1.1]: <https://github.com/stac-utils/pystac/compare/v0.1.0...0.1.1>
[v0.1.0]: <https://github.com/stac-utils/pystac/tree/v0.1.0>

[VCR.py]: https://vcrpy.readthedocs.io/en/latest/usage.html<|MERGE_RESOLUTION|>--- conflicted
+++ resolved
@@ -8,10 +8,8 @@
 
 ### Added
 
-<<<<<<< HEAD
 - `tags` and `text` arguments to `Dataset.list` and `client.list_datasets` methods to allow
   filtering by datasets tags or free text search, respectively ([#60](https://github.com/radiantearth/radiant-mlhub/pull/60))
-=======
 - `client.get_dataset_by_id` and `client.get_dataset_by_doi` methods to look up datasets by ID or
   DOI, respectively ([#58](https://github.com/radiantearth/radiant-mlhub/pull/58))
 - `Dataset.fetch_by_id` and `Dataset.fetch_by_doi` methods analagous to new client methods described
@@ -25,7 +23,6 @@
 - `Dataset.fetch` uses `client.get_dataset` to first attempt getting dataset by ID, then falling
   back to fetching by DOI if unsuccessful
   ([#58](https://github.com/radiantearth/radiant-mlhub/pull/58))
->>>>>>> b4425f23
 
 ### Removed
 
